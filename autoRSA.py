--- conflicted
+++ resolved
@@ -43,11 +43,7 @@
     "tradier",
     "webull",
 ]
-<<<<<<< HEAD
-DAY1_BROKERS = ["robinhood", "firstrade", "public", "schwab", "tastytrade", "tradier"]
-=======
-DAY1_BROKERS = ["robinhood", "firstrade", "schwab", "tastytrade", "tradier", "webull"]
->>>>>>> 21a96662
+DAY1_BROKERS = ["robinhood", "firstrade", "public", "schwab", "tastytrade", "tradier", "webull"]
 DISCORD_BOT = False
 DOCKER_MODE = False
 DANGER_MODE = False
