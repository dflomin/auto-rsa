--- conflicted
+++ resolved
@@ -183,12 +183,6 @@
             fun_run(cliOrderObj, "_holdings")
         else:
             fun_run(cliOrderObj, "_transaction")
-<<<<<<< HEAD
-        # Kill Drivers
-        for b in cliOrderObj.get_logged_in():
-            killDriver(cliOrderObj.get_logged_in(b))
-=======
->>>>>>> 945e5434
         sys.exit(0)
 
     # If discord bot, run discord bot
@@ -259,9 +253,6 @@
                     await bot.loop.run_in_executor(
                         None, fun_run, discOrdObj, "_transaction", event_loop
                     )
-                # Kill Drivers
-                for b in discOrdObj.get_logged_in():
-                    killDriver(discOrdObj.get_logged_in(b))
             except Exception as err:
                 print(traceback.format_exc())
                 print(f"Error placing order: {err}")
