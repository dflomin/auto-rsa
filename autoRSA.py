# Nelson Dane
# Script to automate RSA stock purchases

# Import libraries
import asyncio
import os
import sys
import traceback

# Check Python version (minimum 3.10)
print("Python version:", sys.version)
if sys.version_info < (3, 10):
    print("ERROR: Python 3.10 or newer is required")
    sys.exit(1)
print()

try:
    import discord
    from discord.ext import commands
    from dotenv import load_dotenv

    # Custom API libraries
    from bbaeAPI import *
    from chaseAPI import *
    from dspacAPI import *
    from fennelAPI import *
    from fidelityAPI import *
    from firstradeAPI import *
    from helperAPI import (
        ThreadHandler,
        check_package_versions,
        printAndDiscord,
        stockOrder,
        updater,
    )
    from publicAPI import *
    from robinhoodAPI import *
    from schwabAPI import *
    from sofiAPI import *
    from tastyAPI import *
    from tornadoAPI import *
    from tradierAPI import *
    from vanguardAPI import *
    from webullAPI import *
except Exception as e:
    print(f"Error importing libraries: {e}")
    print(traceback.format_exc())
    print("Please run 'pip install -r requirements.txt'")
    sys.exit(1)

# Initialize .env file
load_dotenv()

# Global variables
SUPPORTED_BROKERS = [
    "bbae",
    "chase",
    "dspac",
    "fennel",
    "fidelity",
    "firstrade",
    "public",
    "robinhood",
    "schwab",
    "sofi",
    "tastytrade",
    "tornado",
    "tradier",
    "vanguard",
    "webull",
]
DAY1_BROKERS = [
    "bbae",
    "chase",
    "dspac",
    "fennel",
    "firstrade",
    "public",
    "schwab",
    "sofi",
    "tastytrade",
    "tradier",
    "webull",
]
DISCORD_BOT = False
DOCKER_MODE = False
DANGER_MODE = False


# Account nicknames
def nicknames(broker):
    if broker == "bb":
        return "bbae"
    if broker == "ds":
        return "dspac"
    if broker in ["fid", "fido"]:
        return "fidelity"
    if broker == "ft":
        return "firstrade"
    if broker == "rh":
        return "robinhood"
    if broker == "tasty":
        return "tastytrade"
    if broker == "vg":
        return "vanguard"
    if broker == "wb":
        return "webull"
    return broker


# Runs the specified function for each broker in the list
# broker name + type of function
def fun_run(orderObj: stockOrder, command, botObj=None, loop=None):
    if command in [("_init", "_holdings"), ("_init", "_transaction")]:
        for broker in orderObj.get_brokers():
            if broker in orderObj.get_notbrokers():
                continue
            broker = nicknames(broker)
            first_command, second_command = command
            try:
                # Initialize broker
                fun_name = broker + first_command
                if broker.lower() in ["fidelity", "sofi"]:
                    # Fidelity requires docker mode argument, botObj, and loop
                    orderObj.set_logged_in(
                        globals()[fun_name](
                            DOCKER=DOCKER_MODE, botObj=botObj, loop=loop
                        ),
                        broker,
                    )
                elif broker.lower() == "tornado":
                    # Requires docker mode argument and loop
                    orderObj.set_logged_in(
                        globals()[fun_name](DOCKER=DOCKER_MODE, loop=loop),
                        broker,
                    )
<<<<<<< HEAD
                elif broker.lower() in ["bbae", "fennel", "firstrade", "public"]:

=======

                elif broker.lower() in [
                    "bbae",
                    "dspac",
                    "fennel",
                    "firstrade",
                    "public",
                ]:
>>>>>>> e45d7fd8
                    # Requires bot object and loop
                    orderObj.set_logged_in(
                        globals()[fun_name](botObj=botObj, loop=loop), broker
                    )
                elif broker.lower() in ["chase", "vanguard"]:
                    fun_name = broker + "_run"
                    # PLAYWRIGHT_BROKERS have to run all transactions with one function
                    th = ThreadHandler(
                        globals()[fun_name],
                        orderObj=orderObj,
                        command=command,
                        botObj=botObj,
                        loop=loop,
                    )
                    th.start()
                    th.join()
                    _, err = th.get_result()
                    if err is not None:
                        raise Exception(
                            "Error in "
                            + fun_name
                            + ": Function did not complete successfully."
                        )
                else:
                    orderObj.set_logged_in(globals()[fun_name](), broker)

                print()
                if broker.lower() not in ["chase", "vanguard"]:
                    # Verify broker is logged in
                    orderObj.order_validate(preLogin=False)
                    logged_in_broker = orderObj.get_logged_in(broker)
                    if logged_in_broker is None:
                        print(f"Error: {broker} not logged in, skipping...")
                        continue
                    # Get holdings or complete transaction
                    if second_command == "_holdings":
                        fun_name = broker + second_command
                        globals()[fun_name](logged_in_broker, loop)
                    elif second_command == "_transaction":
                        fun_name = broker + second_command
                        globals()[fun_name](
                            logged_in_broker,
                            orderObj,
                            loop,
                        )
                        printAndDiscord(
                            f"All {broker.capitalize()} transactions complete",
                            loop,
                        )
            except Exception as ex:
                print(traceback.format_exc())
                print(f"Error in {fun_name} with {broker}: {ex}")
                print(orderObj)
            print()
        printAndDiscord("All commands complete in all brokers", loop)
    else:
        print(f"Error: {command} is not a valid command")


# Parse input arguments and update the order object
def argParser(args: list) -> stockOrder:
    args = [x.lower() for x in args]
    # Initialize order object
    orderObj = stockOrder()
    # If first argument is holdings, set holdings to true
    if args[0] == "holdings":
        orderObj.set_holdings(True)
        # Next argument is brokers
        if args[1] == "all":
            orderObj.set_brokers(SUPPORTED_BROKERS)
        elif args[1] == "day1":
            orderObj.set_brokers(DAY1_BROKERS)
        elif args[1] == "most":
            orderObj.set_brokers(
                list(filter(lambda x: x != "vanguard", SUPPORTED_BROKERS))
            )
        elif args[1] == "fast":
            orderObj.set_brokers(DAY1_BROKERS + ["robinhood"])
        else:
            for broker in args[1].split(","):
                orderObj.set_brokers(nicknames(broker))
        # If next argument is not, set not broker
        if len(args) > 3 and args[2] == "not":
            for broker in args[3].split(","):
                if nicknames(broker) in SUPPORTED_BROKERS:
                    orderObj.set_notbrokers(nicknames(broker))
        return orderObj
    # Otherwise: action, amount, stock, broker, (optional) not broker, (optional) dry
    orderObj.set_action(args[0])
    orderObj.set_amount(args[1])
    for stock in args[2].split(","):
        orderObj.set_stock(stock)
    # Next argument is a broker, set broker
    if args[3] == "all":
        orderObj.set_brokers(SUPPORTED_BROKERS)
    elif args[3] == "day1":
        orderObj.set_brokers(DAY1_BROKERS)
    elif args[3] == "most":
        orderObj.set_brokers(list(filter(lambda x: x != "vanguard", SUPPORTED_BROKERS)))
    elif args[3] == "fast":
        orderObj.set_brokers(DAY1_BROKERS + ["robinhood"])
    else:
        for broker in args[3].split(","):
            if nicknames(broker) in SUPPORTED_BROKERS:
                orderObj.set_brokers(nicknames(broker))
    # If next argument is not, set not broker
    if len(args) > 4 and args[4] == "not":
        for broker in args[5].split(","):
            if nicknames(broker) in SUPPORTED_BROKERS:
                orderObj.set_notbrokers(nicknames(broker))
    # If next argument is false, set dry to false
    if args[-1] == "false":
        orderObj.set_dry(False)
    # Validate order object
    orderObj.order_validate(preLogin=True)
    return orderObj


if __name__ == "__main__":
    # Determine if ran from command line
    if len(sys.argv) == 1:  # If no arguments, do nothing
        print("No arguments given, see README for usage")
        sys.exit(1)
    # Check if danger mode is enabled
    if os.getenv("DANGER_MODE", "").lower() == "true":
        DANGER_MODE = True
        print("DANGER MODE ENABLED")
        print()
    # If docker argument, run docker bot
    if sys.argv[1].lower() == "docker":
        print("Running bot from docker")
        DOCKER_MODE = DISCORD_BOT = True
    # If discord argument, run discord bot, no docker, no prompt
    elif sys.argv[1].lower() == "discord":
        updater()
        check_package_versions()
        print("Running Discord bot from command line")
        DISCORD_BOT = True
    else:  # If any other argument, run bot, no docker or discord bot
        updater()
        check_package_versions()
        print("Running bot from command line")
        print()
        cliOrderObj = argParser(sys.argv[1:])
        if not cliOrderObj.get_holdings():
            print(f"Action: {cliOrderObj.get_action()}")
            print(f"Amount: {cliOrderObj.get_amount()}")
            print(f"Stock: {cliOrderObj.get_stocks()}")
            print(f"Time: {cliOrderObj.get_time()}")
            print(f"Price: {cliOrderObj.get_price()}")
            print(f"Broker: {cliOrderObj.get_brokers()}")
            print(f"Not Broker: {cliOrderObj.get_notbrokers()}")
            print(f"DRY: {cliOrderObj.get_dry()}")
            print()
            print("If correct, press enter to continue...")
            try:
                if not DANGER_MODE:
                    input("Otherwise, press ctrl+c to exit")
                    print()
            except KeyboardInterrupt:
                print()
                print("Exiting, no orders placed")
                sys.exit(0)
        # Validate order object
        cliOrderObj.order_validate(preLogin=True)
        # Get holdings or complete transaction
        if cliOrderObj.get_holdings():
            fun_run(cliOrderObj, ("_init", "_holdings"))
        else:
            fun_run(cliOrderObj, ("_init", "_transaction"))
        sys.exit(0)

    # If discord bot, run discord bot
    if DISCORD_BOT:
        # Get discord token and channel from .env file
        if not os.environ["DISCORD_TOKEN"]:
            raise Exception("DISCORD_TOKEN not found in .env file, please add it")
        if not os.environ["DISCORD_CHANNEL"]:
            raise Exception("DISCORD_CHANNEL not found in .env file, please add it")
        DISCORD_TOKEN = os.getenv("DISCORD_TOKEN")
        DISCORD_CHANNEL = int(os.getenv("DISCORD_CHANNEL"))
        # Initialize discord bot
        intents = discord.Intents.default()
        intents.message_content = True
        # Discord bot command prefix
        bot = commands.Bot(command_prefix="!", intents=intents)
        bot.remove_command("help")
        print()
        print("Discord bot is started...")
        print()

        # Bot event when bot is ready
        @bot.event
        async def on_ready():
            channel = bot.get_channel(DISCORD_CHANNEL)
            if channel is None:
                print(
                    "ERROR: Invalid channel ID, please check your DISCORD_CHANNEL in your .env file and try again"
                )
                os._exit(1)  # Special exit code to restart docker container
            await channel.send("Discord bot is started...")

        # Process the message only if it's from the specified channel
        @bot.event
        async def on_message(message):
            if message.channel.id == DISCORD_CHANNEL:
                await bot.process_commands(message)

        # Bot ping-pong
        @bot.command(name="ping")
        async def ping(ctx):
            print("ponged")
            await ctx.send("pong")

        # Help command
        @bot.command()
        async def help(ctx):
            # String of available commands
            await ctx.send(
                "Available RSA commands:\n"
                "!ping\n"
                "!help\n"
                "!rsa holdings [all|<broker1>,<broker2>,...] [not broker1,broker2,...]\n"
                "!rsa [buy|sell] [amount] [stock1|stock1,stock2] [all|<broker1>,<broker2>,...] [not broker1,broker2,...] [DRY: true|false]\n"
                "!restart"
            )

        # Main RSA command
        @bot.command(name="rsa")
        async def rsa(ctx, *args):
            discOrdObj = await bot.loop.run_in_executor(None, argParser, args)
            event_loop = asyncio.get_event_loop()
            try:
                # Validate order object
                discOrdObj.order_validate(preLogin=True)
                # Get holdings or complete transaction
                if discOrdObj.get_holdings():
                    # Run Holdings
                    await bot.loop.run_in_executor(
                        None,
                        fun_run,
                        discOrdObj,
                        ("_init", "_holdings"),
                        bot,
                        event_loop,
                    )
                else:
                    # Run Transaction
                    await bot.loop.run_in_executor(
                        None,
                        fun_run,
                        discOrdObj,
                        ("_init", "_transaction"),
                        bot,
                        event_loop,
                    )
            except Exception as err:
                print(traceback.format_exc())
                print(f"Error placing order: {err}")
                if ctx:
                    await ctx.send(f"Error placing order: {err}")

        # Restart command
        @bot.command(name="restart")
        async def restart(ctx):
            print("Restarting...")
            print()
            await ctx.send("Restarting...")
            await bot.close()
            os._exit(0)  # Special exit code to restart docker container

        # Catch bad commands
        @bot.event
        async def on_command_error(ctx, error):
            print(f"Command Error: {error}")
            await ctx.send(f"Command Error: {error}")
            # Print help command
            print("Type '!help' for a list of commands")
            await ctx.send("Type '!help' for a list of commands")

        # Run Discord bot
        bot.run(DISCORD_TOKEN)
        print("Discord bot is running...")
        print()<|MERGE_RESOLUTION|>--- conflicted
+++ resolved
@@ -134,19 +134,13 @@
                         globals()[fun_name](DOCKER=DOCKER_MODE, loop=loop),
                         broker,
                     )
-<<<<<<< HEAD
-                elif broker.lower() in ["bbae", "fennel", "firstrade", "public"]:
-
-=======
-
-                elif broker.lower() in [
+                    elif broker.lower() in [
                     "bbae",
                     "dspac",
                     "fennel",
                     "firstrade",
                     "public",
                 ]:
->>>>>>> e45d7fd8
                     # Requires bot object and loop
                     orderObj.set_logged_in(
                         globals()[fun_name](botObj=botObj, loop=loop), broker
