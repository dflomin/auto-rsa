# Nelson Dane
# Script to automate RSA stock purchases

# Import libraries
import asyncio
import os
import sys
import traceback

try:
    import discord
    from discord.ext import commands
    from dotenv import load_dotenv

    # Custom API libraries
    from fidelityAPI import *
    from firstradeAPI import *
    from helperAPI import stockOrder, updater
    from robinhoodAPI import *
    from schwabAPI import *
    from tastyAPI import *
    from tradierAPI import *
    from webullAPI import *
except Exception as e:
    print(f"Error importing libraries: {e}")
    print("Please run 'pip install -r requirements.txt'")
    sys.exit(1)

# Initialize .env file
load_dotenv()


# Global variables
SUPPORTED_BROKERS = [
    "fidelity",
    "firstrade",
    "robinhood",
    "schwab",
    "tastytrade",
    "tradier",
<<<<<<< HEAD
    "webull",
]
DAY1_BROKERS = ["robinhood", "firstrade", "schwab", "tastytrade", "tradier", "webull"]
=======
]
DAY1_BROKERS = ["robinhood", "firstrade", "schwab", "tastytrade", "tradier"]
>>>>>>> f6e1bad2
DISCORD_BOT = False
DOCKER_MODE = False
DANGER_MODE = False


# Account nicknames
def nicknames(broker):
    if broker == "ft":
        return "firstrade"
    if broker == "rh":
        return "robinhood"
    if broker == "tasty":
        return "tastytrade"
    if broker == "wb":
        return "webull"
    return broker


# Runs the specified function for each broker in the list
# broker name + type of function
def fun_run(orderObj: stockOrder, command, loop=None):
    if command in ["_init", "_holdings", "_transaction"]:
        for broker in orderObj.get_brokers():
            if broker in orderObj.get_notbrokers():
                continue
            broker = nicknames(broker)
            fun_name = broker + command
            try:
                # Initialize broker
                if command == "_init":
                    if broker.lower() == "fidelity":
                        # Fidelity requires docker mode argument
                        orderObj.set_logged_in(
                            globals()[fun_name](DOCKER=DOCKER_MODE), broker
                        )
                    else:
                        orderObj.set_logged_in(globals()[fun_name](), broker)
                # Verify broker is logged in
                orderObj.order_validate(preLogin=False)
                logged_in_broker = orderObj.get_logged_in(broker)
                if logged_in_broker is None:
                    print(f"Error: {broker} not logged in, skipping...")
                    continue
                # Get holdings or complete transaction
                if command == "_holdings":
                    globals()[fun_name](logged_in_broker, loop)
                elif command == "_transaction":
                    globals()[fun_name](
                        logged_in_broker,
                        orderObj,
                        loop,
                    )
            except Exception as ex:
                print(traceback.format_exc())
                print(f"Error in {fun_name} with {broker}: {ex}")
                print(orderObj)
            print()
    else:
        print(f"Error: {command} is not a valid command")


# Parse input arguments and update the order object
def argParser(args: list) -> stockOrder:
    args = [x.lower() for x in args]
    # Initialize order object
    orderObj = stockOrder()
    # If first argument is holdings, set holdings to true
    if args[0] == "holdings":
        orderObj.set_holdings(True)
        # Next argument is brokers
        if args[1] == "all":
            orderObj.set_brokers(SUPPORTED_BROKERS)
        elif args[1] == "day1":
            orderObj.set_brokers(DAY1_BROKERS)
        else:
            for broker in args[1].split(","):
                orderObj.set_brokers(nicknames(broker))
        return orderObj
    # Otherwise: action, amount, stock, broker, (optional) not broker, (optional) dry
    orderObj.set_action(args[0])
    orderObj.set_amount(args[1])
    for stock in args[2].split(","):
        orderObj.set_stock(stock)
    # Next argument is a broker, set broker
    if args[3] == "all":
        orderObj.set_brokers(SUPPORTED_BROKERS)
    elif args[3] == "day1":
        orderObj.set_brokers(DAY1_BROKERS)
    else:
        for broker in args[3].split(","):
            if nicknames(broker) in SUPPORTED_BROKERS:
                orderObj.set_brokers(nicknames(broker))
    # If next argument is not, set not broker
    if len(args) > 4 and args[4] == "not":
        for broker in args[5].split(","):
            if nicknames(broker) in SUPPORTED_BROKERS:
                orderObj.set_notbrokers(nicknames(broker))
    # If next argument is false, set dry to false
    if args[-1] == "false":
        orderObj.set_dry(False)
    # Validate order object
    orderObj.order_validate(preLogin=True)
    return orderObj


if __name__ == "__main__":
    # Determine if ran from command line
    if len(sys.argv) == 1:  # If no arguments, do nothing
        print("No arguments given, see README for usage")
        sys.exit(1)
    # Check if danger mode is enabled
    if os.getenv("DANGER_MODE", "").lower() == "true":
        DANGER_MODE = True
        print("DANGER MODE ENABLED")
        print()
    # If docker argument, run docker bot
    if sys.argv[1].lower() == "docker":
        print("Running bot from docker")
        DOCKER_MODE = DISCORD_BOT = True
    # If discord argument, run discord bot, no docker, no prompt
    elif sys.argv[1].lower() == "discord":
        updater()
        print("Running Discord bot from command line")
        DISCORD_BOT = True
    else:  # If any other argument, run bot, no docker or discord bot
        updater()
        print("Running bot from command line")
        cliOrderObj = argParser(sys.argv[1:])
        if not cliOrderObj.get_holdings():
            print(f"Action: {cliOrderObj.get_action()}")
            print(f"Amount: {cliOrderObj.get_amount()}")
            print(f"Stock: {cliOrderObj.get_stocks()}")
            print(f"Time: {cliOrderObj.get_time()}")
            print(f"Price: {cliOrderObj.get_price()}")
            print(f"Broker: {cliOrderObj.get_brokers()}")
            print(f"Not Broker: {cliOrderObj.get_notbrokers()}")
            print(f"DRY: {cliOrderObj.get_dry()}")
            print()
            print("If correct, press enter to continue...")
            try:
                if not DANGER_MODE:
                    input("Otherwise, press ctrl+c to exit")
                    print()
            except KeyboardInterrupt:
                print()
                print("Exiting, no orders placed")
                sys.exit(0)
        # Login to brokers
        fun_run(cliOrderObj, "_init")
        # Validate order object
        cliOrderObj.order_validate()
        # Get holdings or complete transaction
        if cliOrderObj.get_holdings():
            fun_run(cliOrderObj, "_holdings")
        else:
            fun_run(cliOrderObj, "_transaction")
        sys.exit(0)

    # If discord bot, run discord bot
    if DISCORD_BOT:
        # Get discord token and channel from .env file
        if not os.environ["DISCORD_TOKEN"]:
            raise Exception("DISCORD_TOKEN not found in .env file, please add it")
        if not os.environ["DISCORD_CHANNEL"]:
            raise Exception("DISCORD_CHANNEL not found in .env file, please add it")
        DISCORD_TOKEN = os.getenv("DISCORD_TOKEN")
        DISCORD_CHANNEL = int(os.getenv("DISCORD_CHANNEL"))
        # Initialize discord bot
        intents = discord.Intents.default()
        intents.message_content = True
        # Discord bot command prefix
        bot = commands.Bot(command_prefix="!", intents=intents)
        bot.remove_command("help")
        print()
        print("Discord bot is started...")
        print()

        # Bot event when bot is ready
        @bot.event
        async def on_ready():
            channel = bot.get_channel(DISCORD_CHANNEL)
            if channel is None:
                print(
                    "ERROR: Invalid channel ID, please check your DISCORD_CHANNEL in your .env file and try again"
                )
                os._exit(1)  # Special exit code to restart docker container
            await channel.send("Discord bot is started...")

        # Bot ping-pong
        @bot.command(name="ping")
        async def ping(ctx):
            print("ponged")
            await ctx.send("pong")

        # Help command
        @bot.command()
        async def help(ctx):
            # String of available commands
            await ctx.send(
                "Available RSA commands:\n"
                "!ping\n"
                "!help\n"
                "!rsa holdings [all|<broker1>,<broker2>,...]\n"
                "!rsa [buy|sell] [amount] [stock1|stock1,stock2] [all|<broker1>,<broker2>,...] [not broker1,broker2,...] [DRY: true|false]\n"
                "!restart"
            )

        # Main RSA command
        @bot.command(name="rsa")
        async def rsa(ctx, *args):
            discOrdObj = await bot.loop.run_in_executor(None, argParser, args)
            event_loop = asyncio.get_event_loop()
            try:
                # Login to brokers
                await bot.loop.run_in_executor(None, fun_run, discOrdObj, "_init")
                # Validate order object
                discOrdObj.order_validate()
                # Get holdings or complete transaction
                if discOrdObj.get_holdings():
                    await bot.loop.run_in_executor(
                        None, fun_run, discOrdObj, "_holdings", event_loop
                    )
                else:
                    await bot.loop.run_in_executor(
                        None, fun_run, discOrdObj, "_transaction", event_loop
                    )
            except Exception as err:
                print(traceback.format_exc())
                print(f"Error placing order: {err}")
                if ctx:
                    await ctx.send(f"Error placing order: {err}")

        # Restart command
        @bot.command(name="restart")
        async def restart(ctx):
            print("Restarting...")
            print()
            await ctx.send("Restarting...")
            await bot.close()
            os._exit(0)  # Special exit code to restart docker container

        # Catch bad commands
        @bot.event
        async def on_command_error(ctx, error):
            print(f"Command Error: {error}")
            await ctx.send(f"Command Error: {error}")
            # Print help command
            print("Type '!help' for a list of commands")
            await ctx.send("Type '!help' for a list of commands")

        # Run Discord bot
        bot.run(DISCORD_TOKEN)
        print("Discord bot is running...")
        print()<|MERGE_RESOLUTION|>--- conflicted
+++ resolved
@@ -34,18 +34,14 @@
 SUPPORTED_BROKERS = [
     "fidelity",
     "firstrade",
+    "firstrade",
     "robinhood",
     "schwab",
     "tastytrade",
     "tradier",
-<<<<<<< HEAD
     "webull",
 ]
-DAY1_BROKERS = ["robinhood", "firstrade", "schwab", "tastytrade", "tradier", "webull"]
-=======
-]
-DAY1_BROKERS = ["robinhood", "firstrade", "schwab", "tastytrade", "tradier"]
->>>>>>> f6e1bad2
+DAY1_BROKERS = ["robinhood", "firstrade", "firstrade", "schwab", "tastytrade", "tradier", "webull"]
 DISCORD_BOT = False
 DOCKER_MODE = False
 DANGER_MODE = False
