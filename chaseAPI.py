--- conflicted
+++ resolved
@@ -249,11 +249,7 @@
                 printAndDiscord(f"{key} {account}: Error submitting order: {e}", loop)
                 print(traceback.format_exc())
                 continue
-<<<<<<< HEAD
-        obj.close_browser()
-=======
     obj.close_browser()
->>>>>>> 1cd22231
     printAndDiscord(
         "All Chase transactions complete",
         loop,
