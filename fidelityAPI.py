--- conflicted
+++ resolved
@@ -22,6 +22,7 @@
     printHoldings,
     stockOrder,
 )
+
 
 class FidelityAutomation:
     def __init__(self, headless=True, title=None, profile_path='.') -> None:
@@ -36,7 +37,6 @@
             navigator_vendor=False)
         self.getDriver()
 
-<<<<<<< HEAD
     def getDriver(self):
         '''
         Initializes the playwright webdriver for use in subsequent functions.
@@ -45,28 +45,6 @@
         # Set the context wrapper
         self.playwright = sync_playwright().start()
 
-=======
-class FidelityAutomation:
-    def __init__(self, headless=True, title=None, profile_path='.') -> None:
-        # Setup the webdriver
-        self.headless: bool = headless
-        self.title: str = title
-        self.profile_path: str = profile_path
-        self.stealth_config = StealthConfig(
-            navigator_languages=False,
-            navigator_user_agent=False,
-            navigator_vendor=False)
-        self.getDriver()
-
-    def getDriver(self):
-        '''
-        Initializes the playwright webdriver for use in subsequent functions.
-        Creates and applies stealth settings to playwright context wrapper.
-        '''
-        # Set the context wrapper
-        self.playwright = sync_playwright().start()
-
->>>>>>> 87e01b70
         # Create or load cookies
         self.profile_path = os.path.abspath(self.profile_path)
         if self.title is not None:
@@ -120,16 +98,9 @@
 
         Returns:
             True, True: If completely logged in, return (True, True)
-<<<<<<< HEAD
             True, False: If 2FA is needed, this function will return (True, False) which signifies that the
             initial login attempt was successful but further action is needed to finish logging in.
             False, False: Initial login attempt failed.
-=======
-            True, False: If 2FA is needed, this function will return (True, False) which signifies that the 
-            initial login attempt was successful but further action is needed to finish logging in.
-            False, False: Initial login attempt failed.
-
->>>>>>> 87e01b70
         '''
         try:
             # Go to the login page
@@ -158,11 +129,7 @@
 
                 # If TOTP secret is provided, we are will use the TOTP key. See if authenticator code is present
                 if totp_secret is not None and self.page.get_by_role("heading", name="Enter the code from your").is_visible():
-<<<<<<< HEAD
                     # Get authenticator code
-=======
-                    # Get authenticator code 
->>>>>>> 87e01b70
                     code = pyotp.TOTP(totp_secret).now()
                     # Enter the code
                     self.page.get_by_placeholder("XXXXXX").click()
@@ -170,12 +137,8 @@
 
                     # Prevent future OTP requirements
                     self.page.locator("label").filter(has_text="Don't ask me again on this").check()
-<<<<<<< HEAD
                     if not self.page.locator("label").filter(has_text="Don't ask me again on this").is_checked():
                         raise Exception("Cannot check 'Don't ask me again on this device' box")
-=======
-                    assert self.page.locator("label").filter(has_text="Don't ask me again on this").is_checked()
->>>>>>> 87e01b70
 
                     # Log in with code
                     self.page.get_by_role("button", name="Continue").click()
@@ -192,12 +155,8 @@
                 # If the app push notification page is present
                 if self.page.get_by_role("link", name="Try another way").is_visible():
                     self.page.locator("label").filter(has_text="Don't ask me again on this").check()
-<<<<<<< HEAD
                     if not self.page.locator("label").filter(has_text="Don't ask me again on this").is_checked():
                         raise Exception("Cannot check 'Don't ask me again on this device' box")
-=======
-                    assert self.page.locator("label").filter(has_text="Don't ask me again on this").is_checked()
->>>>>>> 87e01b70
 
                     # Click on alternate verification method to get OTP via text
                     self.page.get_by_role("link", name="Try another way").click()
@@ -207,29 +166,15 @@
                 self.page.get_by_placeholder("XXXXXX").click()
 
                 return (True, False)
-<<<<<<< HEAD
-                
-            elif 'summary' not in self.page.url:
-                raise Exception("Cannot get to login page. Maybe other 2FA method present")
-            
-            # Some other case that isn't a log in. This shouldn't be reached under normal circumstances
-            return (False, False)
-            
-=======
 
             else:
                 raise Exception("Cannot get to login page. Maybe other 2FA method present")
->>>>>>> 87e01b70
         except PlaywrightTimeoutError:
             print("Timeout waiting for login page to load or navigate.")
             return (False, False)
         except Exception as e:
             print(f"An error occurred: {str(e)}")
-<<<<<<< HEAD
             traceback.print_exc()
-=======
-            traceback.print_exc() 
->>>>>>> 87e01b70
             return (False, False)
 
     def login_2FA(self, code):
@@ -242,41 +187,24 @@
         '''
         try:
             self.page.get_by_placeholder("XXXXXX").fill(code)
-<<<<<<< HEAD
 
             # Prevent future OTP requirements
             self.page.locator("label").filter(has_text="Don't ask me again on this").check()
             if not self.page.locator("label").filter(has_text="Don't ask me again on this").is_checked():
                 raise Exception("Cannot check 'Don't ask me again on this device' box")
-=======
- 
-            # Prevent future OTP requirements
-            self.page.locator("label").filter(has_text="Don't ask me again on this").check()
-            assert self.page.locator("label").filter(has_text="Don't ask me again on this").is_checked()
->>>>>>> 87e01b70
             self.page.get_by_role("button", name="Submit").click()
 
             self.page.wait_for_url('https://digital.fidelity.com/ftgw/digital/portfolio/summary', timeout=5000)
             return True
-<<<<<<< HEAD
-        
-=======
-
->>>>>>> 87e01b70
+
         except PlaywrightTimeoutError:
             print("Timeout waiting for login page to load or navigate.")
             return False
         except Exception as e:
             print(f"An error occurred: {str(e)}")
-<<<<<<< HEAD
             traceback.print_exc()
             return False
-    
-=======
-            traceback.print_exc() 
-            return False
-
->>>>>>> 87e01b70
+
     def getAccountInfo(self):
         '''
         Gets account numbers, account names, and account totals by downloading the csv of positions from fidelity.
@@ -295,29 +223,17 @@
         '''
         # Go to positions page
         self.page.goto('https://digital.fidelity.com/ftgw/digital/portfolio/positions')
-<<<<<<< HEAD
-        
-=======
-
->>>>>>> 87e01b70
+
         # Download the positions as a csv
         with self.page.expect_download() as download_info:
             self.page.get_by_label("Download Positions").click()
         download = download_info.value
         cur = os.getcwd()
-<<<<<<< HEAD
         positions_csv = os.path.join(cur, download.suggested_filename)
         # Create a copy to work on with the proper file name known
         download.save_as(positions_csv)
 
         csv_file = open(positions_csv, newline='', encoding='utf-8-sig')
-=======
-        self.positions_csv = os.path.join(cur, download.suggested_filename)
-        # Create a copy to work on with the proper file name known
-        download.save_as(self.positions_csv)
-
-        csv_file = open(self.positions_csv, newline='', encoding='utf-8-sig')
->>>>>>> 87e01b70
 
         reader = csv.DictReader(csv_file)
         # Ensure all fields we want are present
@@ -326,7 +242,6 @@
         if len(intersection_set) != len(required_elements):
             raise Exception('Not enough elements in fidelity positions csv')
 
-<<<<<<< HEAD
         for row in reader:
             # Last couple of rows have some disclaimers, filter those out
             if row['Account Number'] is not None and 'and' in str(row['Account Number']):
@@ -367,59 +282,11 @@
             # If it is present, add to it
             else:
                 self.account_dict[row['Account Number']]['stocks'].append({'ticker': ticker, 'quantity': quantity, 'last_price': last_price, 'value': val})
-                self.account_dict[row['Account Number']]['balance'] += float(val)
-        
+                self.account_dict[row['Account Number']]['balance'] += float(val)        
+
         # Close the file
         csv_file.close()
         os.remove(positions_csv)
-=======
-        self.account_dict = {}
-        for row in reader:
-                # Last couple of rows have some disclaimers, filter those out
-                if row['Account Number'] is not None and 'and' in str(row['Account Number']):
-                    break
-                # Get the value and remove '$' from it
-                val = str(row['Current Value']).replace('$', '')
-                # Get the last price
-                last_price = str(row['Last Price']).replace('$', '')
-                # Get quantity
-                quantity = row['Quantity']
-                # Get ticker
-                ticker = str(row['Symbol'])
-
-                # Don't include this if present
-                if 'Pending' in ticker:
-                    continue
-                # If the value isn't present, move to next row
-                if len(val) == 0:
-                    continue
-                elif val.lower() == 'n/a':
-                    val = 0
-                # If the last price isn't available, just use the current value
-                if len(last_price) == 0:
-                    last_price = val
-                # If the quantity is missing, just use 1
-                if len(quantity) == 0:
-                    quantity = 1
-
-                # If the account number isn't populated yet, add it
-                if row['Account Number'] not in self.account_dict:
-                    # Add retrieved info.
-                    # Yeah I know is kinda messy and hard to think about but it works
-                    # Just need a way to store all stocks with the account number
-                    # 'stocks' is a list of dictionaries. Each ticker gets its own index and is described by a dictionary
-                    self.account_dict[row['Account Number']] = {'balance': float(val), 'type': row['Account Name'],
-                                                                'stocks': [{'ticker': ticker, 'quantity': quantity, 'last_price': last_price, 'value': val}]
-                                                                }
-                # If it is present, add to it
-                else:
-                    self.account_dict[row['Account Number']]['stocks'].append({'ticker': ticker, 'quantity': quantity, 'last_price': last_price, 'value': val})
-                    self.account_dict[row['Account Number']]['balance'] += float(val)
-
-        # Close the file
-        csv_file.close()
-        os.remove(self.positions_csv)
->>>>>>> 87e01b70
 
         return self.account_dict
 
@@ -427,11 +294,7 @@
         '''
         NOTE: The getAccountInfo function MUST be called before this, otherwise an empty dictionary will be returned
         Returns a dictionary containing dictionaries for each stock owned across all accounts.
-<<<<<<< HEAD
         The keys of the outer dictionary are the tickers of the stocks owned.
-=======
-        The keys of the outter dictionary are the tickers of the stocks owned.
->>>>>>> 87e01b70
         Ex: unique_stocks['NVDA'] = {'quantity': 2.0, 'last_price': 120.23, 'value': 240.46}
         'quantity': float: The number of stocks held of 'ticker'
         'last_price': float: The last price of the stock
@@ -451,13 +314,8 @@
 
         # Create a summary of holdings
         summary = ''
-<<<<<<< HEAD
         for stock, st_dict in unique_stocks.items():
             summary += f"{stock}: {round(st_dict['quantity'], 2)} @ {st_dict['last_price']} = {round(st_dict['value'], 2)}\n"
-=======
-        for stock in unique_stocks:
-            summary += f"{stock}: {round(unique_stocks[stock]['quantity'], 2)} @ {unique_stocks[stock]['last_price']} = {round(unique_stocks[stock]['value'], 2)}\n"
->>>>>>> 87e01b70
         return unique_stocks
 
     def transaction(self, stock: str, quantity: float, action: str, account: str, dry: bool=True) -> bool:
@@ -465,11 +323,7 @@
         Process an order (transaction) using the dedicated trading page.
         NOTE: If you use this function repeatedly but change the stock between ANY call, 
         RELOAD the page before calling this
-<<<<<<< HEAD
-        
-=======
-
->>>>>>> 87e01b70
+
         For buying:
             If the price of the security is below $1, it will choose limit order and go off of the last price + a little
         For selling:
@@ -481,11 +335,7 @@
             action: str: This must be 'buy' or 'sell'. It can be in any case state (i.e. 'bUY' is still valid)
             account: str: The account number to trade under.
             dry: bool: True for dry (test) run, False for real run.
-<<<<<<< HEAD
-            
-=======
-
->>>>>>> 87e01b70
+
         Returns:
             (Success: bool, Error_message: str) If the order was successfully placed or tested (for dry runs) then True is
             returned and Error_message will be None. Otherwise, False will be returned and Error_message will not be None
@@ -497,11 +347,7 @@
 
             # Click on the drop down
             self.page.query_selector("#dest-acct-dropdown").click()
-<<<<<<< HEAD
-            
-=======
-
->>>>>>> 87e01b70
+
             if not self.page.get_by_role("option").filter(has_text=account.upper()).is_visible():
                 # Reload the page and hit the drop down again
                 # This is to prevent a rare case where the drop down is empty
@@ -559,11 +405,7 @@
                 else:
                     difference_price = 0.01 if float(last_price) > 0.1 else 0.0001
                     wanted_price = round(float(last_price) - difference_price, precision)
-<<<<<<< HEAD
-                
-=======
-
->>>>>>> 87e01b70
+
                 # Click on the limit default option when in extended hours
                 self.page.query_selector("#dest-dropdownlist-button-ordertype > span:nth-child(1)").click()
                 self.page.get_by_role("option", name="Limit", exact=True).click()
@@ -582,11 +424,7 @@
             # If error occurred
             try:
                 self.page.get_by_role("button", name="Place order clicking this").wait_for(timeout=4000, state='visible')
-<<<<<<< HEAD
-            except PlaywrightTimeoutError as e:
-=======
             except PlaywrightTimeoutError:
->>>>>>> 87e01b70
                 # Error must be present (or really slow page for some reason)
                 # Try to report on error
                 error_message = ''
@@ -613,27 +451,15 @@
                 else:
                     error_message = 'Could not retrieve error message from popup'
                 return (False, error_message)
-<<<<<<< HEAD
             
             # If no error occurred, continue with checking the order preview
             if (not self.page.locator("preview").filter(has_text=account.upper()).is_visible() or
             not self.page.get_by_text(f"Symbol{stock.upper()}", exact=True).is_visible() or
             not self.page.get_by_text(f"Action{action.lower().title()}").is_visible() or
             not self.page.get_by_text(f"Quantity{quantity}").is_visible()):
+
                 return (False, 'Order preview is not what is expected')
-            
-=======
-
-            # If no error occurred, continue with checking and buy/sell
-            try:
-                assert self.page.locator("preview").filter(has_text=account.upper()).is_visible()
-                assert self.page.get_by_text(f"Symbol{stock.upper()}", exact=True).is_visible()
-                assert self.page.get_by_text(f"Action{action.lower().title()}").is_visible()
-                assert self.page.get_by_text(f"Quantity{quantity}").is_visible()
-            except AssertionError:
-                return (False, 'Order preview is not what is expected')
-
->>>>>>> 87e01b70
+
             # If its a real run
             if not dry:
                 self.page.get_by_role("button", name="Place order clicking this").click()
@@ -642,34 +468,20 @@
                     self.page.get_by_text("Order received").wait_for(timeout=5000, state='visible')
                     # If no error, return with success
                     return (True, None)
-<<<<<<< HEAD
                 except PlaywrightTimeoutError:
-                    # Order didn't go through for some reason, go to the next and say error
-                    return (False, f'Order failed to complete')
-            # If its a dry run, report back success
-            return (True, None)
-        except PlaywrightTimeoutError as e:
-            return (False, f'Driver timed out. Order not complete')
-=======
-                except PlaywrightTimeoutError as e:
                     # Order didn't go through for some reason, go to the next and say error
                     return (False, 'Order failed to complete')
             # If its a dry run, report back success
             return (True, None)
         except PlaywrightTimeoutError as e:
             return (False, 'Driver timed out. Order not complete')
->>>>>>> 87e01b70
         except Exception as e:
             return (False, e)
 
 
 def fidelity_run(orderObj: stockOrder, command=None, botObj=None, loop=None, FIDELITY_EXTERNAL=None):
     '''
-<<<<<<< HEAD
     Entry point from main function. Gathers credentials and go through commands for
-=======
-    Entry point from main function. Gathers credentials and go through commands for 
->>>>>>> 87e01b70
     each set of credentials found in the FIDELITY env variable
 
     Returns:
@@ -717,13 +529,8 @@
     '''
     Log into fidelity. Creates a fidelity brokerage object and a FidelityAutomation object.
     The FidelityAutomation object is stored within the brokerage object and some account information
-<<<<<<< HEAD
     is gathered.
 
-=======
-    is gathered. 
-    
->>>>>>> 87e01b70
     Post conditions: Logs into fidelity using the supplied credentials
 
     Returns:
@@ -736,15 +543,12 @@
 
     # Create brokerage class object and call it Fidelity
     fidelity_obj = Brokerage('Fidelity')
-<<<<<<< HEAD
 
     try:
         # Split the login into into separate items
         account = account.split(":")
         # Create a Fidelity browser object
-        fidelity_browser = FidelityAutomation(headless=headless,
-                                                  title=name,
-                                                  profile_path="./creds")
+        fidelity_browser = FidelityAutomation(headless=headless, title=name, profile_path="./creds")
 
         # Log into fidelity
         step_1, step_2 = fidelity_browser.login(account[0], account[1], account[2] if len(account) > 2 else None)
@@ -762,13 +566,13 @@
                 fidelity_browser.login_2FA(sms_code)
         elif not step_1:
             raise Exception(f"{name}: Login Failed. Got Error Page: Current URL: {fidelity_browser.page.url}")
-        
+
         # By this point, we should be logged in so save the driver
         fidelity_obj.set_logged_in_object(name, fidelity_browser)
 
         # Getting account numbers, names, and balances
         account_dict = fidelity_browser.getAccountInfo()
-        
+
         if account_dict is None:
             raise Exception(f'{name}: Error getting account info')
         # Set info into fidelity brokerage object
@@ -778,51 +582,7 @@
             fidelity_obj.set_account_totals(name, acct, account_dict[acct]["balance"])
         print(f"Logged in to {name}!")
         return fidelity_obj
-    
-=======
-
-    try:
-        # Split the login into into separate items
-        account = account.split(":")
-        # Create a Fidelity browser object
-        fidelity_browser = FidelityAutomation(headless=headless, title=name, profile_path="./creds")
-
-        # Log into fidelity
-        step_1, step_2 = fidelity_browser.login(account[0], account[1], account[2] if len(account) > 2 else None)
-        # If 2FA is present, ask for code
-        if step_1 and not step_2:
-            if botObj is None and loop is None:
-                fidelity_browser.login_2FA(input('Enter code: '))
-            else:
-                # Should wait for 60 seconds before timeout
-                sms_code = asyncio.run_coroutine_threadsafe(
-                    getOTPCodeDiscord(botObj, name, code_len=8, loop=loop), loop
-                ).result()
-                if sms_code is None:
-                    raise Exception(f"{name} No SMS code found", loop)
-                fidelity_browser.login_2FA(sms_code)
-        elif not step_1:
-            raise Exception(f"{name}: Login Failed. Got Error Page: Current URL: {fidelity_browser.page.url}")
-
-        # By this point, we should be logged in so save the driver
-        fidelity_obj.set_logged_in_object(name, fidelity_browser)
-
-        # Getting account numbers, names, and balances
-        account_dict = fidelity_browser.getAccountInfo()
-
-        if account_dict is None:
-            raise Exception(f'{name}: Error getting account info')
-        # Set info into fidelity brokerage object
-        for acct in account_dict:
-                fidelity_obj.set_account_number(name, acct)
-                fidelity_obj.set_account_type(name, acct, account_dict[acct]["type"])
-                fidelity_obj.set_account_totals(
-                    name, acct, account_dict[acct]["balance"]
-                )
-        print(f"Logged in to {name}!")
-        return fidelity_obj
-
->>>>>>> 87e01b70
+
     except Exception as e:
         print(f"Error logging in to Fidelity: {e}")
         print(traceback.format_exc())
@@ -851,17 +611,10 @@
 
         for d in account_dict[account_number]['stocks']:
             # Append the ticker to the appropriate account
-<<<<<<< HEAD
             fidelity_o.set_holdings(parent_name=name,
                                     account_name=account_number,
                                     stock=d['ticker'],
                                     quantity=d['quantity'],
-=======
-            fidelity_o.set_holdings(parent_name=name, 
-                                    account_name=account_number, 
-                                    stock=d['ticker'], 
-                                    quantity=d['quantity'], 
->>>>>>> 87e01b70
                                     price=d['last_price'])
 
     # Print to console and to discord
@@ -881,11 +634,7 @@
         name: str: The name of this brokerage object (ex: Fidelity 1)
         orderObj: stockOrder: The stock object used for storing stocks to buy or sell
         loop: AbstractEventLoop: The event loop to be used
-<<<<<<< HEAD
-    
-=======
-
->>>>>>> 87e01b70
+
     Returns:
         None
     '''
@@ -903,19 +652,11 @@
         fidelity_browser.page.reload()
         for account_number in fidelity_o.get_account_numbers(name):
             # Go trade for all accounts for that stock
-<<<<<<< HEAD
             success, error_message = fidelity_browser.transaction(stock, orderObj.get_amount(), orderObj.get_action(),
                                                                   account_number, orderObj.get_dry())
             # Report error if occurred
             if not success:
                 printAndDiscord(f"{name} account xxxxx{account_number[-4:]}: {orderObj.get_action()} {orderObj.get_amount()} {error_message}",
-=======
-            success, error_message = fidelity_browser.transaction(stock, orderObj.get_amount(), orderObj.get_action(), 
-                                                                  account_number, orderObj.get_dry())
-            # Report error if occurred
-            if not success:
-                printAndDiscord(f"{name} account xxxxx{account_number[-4:]}: {orderObj.get_action()} {orderObj.get_amount()} {error_message}", 
->>>>>>> 87e01b70
                                 loop)
             # Print test run confirmation if test run
             elif success and orderObj.get_dry():
