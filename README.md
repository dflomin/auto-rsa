--- conflicted
+++ resolved
@@ -106,7 +106,8 @@
 
 All brokers: separate account credentials with a colon (":"). For example, `SCHWAB_USERNAME:SCHWAB_PASSWORD`. Separate multiple logins with the same broker with a comma (","). For example, `SCHWAB_USERNAME:SCHWAB_PASSWORD,SCHWAB_USERNAME2:SCHWAB_PASSWORD2`.
 
-<<<<<<< HEAD
+Some brokerages require `Playwright` to run. On Windows, the `playwright install` command might not be recognized. If this is the case, run `python -m playwright install` instead.
+
 #### Chase
 Made by [MaxxRK](https://github.com/MaxxRK/) using the [chaseinvest-api](https://github.com/MaxxRK/chaseinvest-api). Go give them a ⭐
 - `CHASE_USERNAME`
@@ -115,10 +116,6 @@
 
 `.env` file format:
 - `CHASE=CHASE_USERNAME:CHASE_PASSWORD:CELL_PHONE_LAST_FOUR`
-=======
-
-Some brokerages require `Playwright` to run. On Windows, the `playwright install` command might not be recognized. If this is the case, run `python -m playwright install` instead.
->>>>>>> 1fc8dc3e
 
 ### Fidelity
 Made by yours truly using Selenium (and many hours of web scraping).
