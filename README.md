--- conflicted
+++ resolved
@@ -283,13 +283,8 @@
 
 
 ### 🤷‍♂️ Maybe future brokerages 🤷‍♀️
-<<<<<<< HEAD
-#### Ally
-Ally disabled their official API, so all Ally packages don't work. I am attempting to reverse engineer their API, and will add it if I get it working. Otherwise, I will use Selenium or Playwright.
-=======
 #### Vanguard
 In progress [here](https://github.com/NelsonDane/auto-rsa/pull/242).
->>>>>>> 1cd22231
 #### SoFi
 In progress [here](https://github.com/NelsonDane/auto-rsa/pull/237).
 ### 👎 Never working brokerages 👎
