# Nelson Dane
# Helper functions and classes
# to share between scripts

import asyncio
import os
import textwrap
from queue import Queue
from time import sleep

import requests
from dotenv import load_dotenv
from selenium import webdriver
from selenium.webdriver.chrome.service import Service as ChromiumService
from selenium.webdriver.edge.service import Service as EdgeService
from webdriver_manager.microsoft import EdgeChromiumDriverManager

# Create task queue
task_queue = Queue()


class stockOrder:
    def __init__(self):
        self.__action: str = None  # Buy or sell
        self.__amount: float = None  # Amount of shares to buy/sell
        self.__stock: list = []  # List of stock tickers to buy/sell
        self.__time: str = "day"  # Only supports day for now
        self.__price: str = "market"  # Default to market price
        self.__brokers: list = []  # List of brokerages to use
        self.__notbrokers: list = []  # List of brokerages to not use
        self.__dry: bool = True  # Dry run mode
        self.__holdings: bool = False  # Get holdings from enabled brokerages
        self.__logged_in: dict = {}  # Dict of logged in brokerage objects

    def set_action(self, action: str) -> None or ValueError:
        if action.lower() not in ["buy", "sell"]:
            raise ValueError("Action must be buy or sell")
        self.__action = action.lower()

    def set_amount(self, amount: float) -> None or ValueError:
        # Only allow floats
        try:
            amount = float(amount)
        except ValueError:
            raise ValueError(f"Amount ({amount}) must be a number")
        self.__amount = amount

    def set_stock(self, stock: str) -> None or ValueError:
        # Only allow strings for now
        if not isinstance(stock, str):
            raise ValueError("Stock must be a string")
        self.__stock.append(stock.upper())

<<<<<<< HEAD
    def set_time(self, time):
        # Only allow strings for now
        if not isinstance(time, str):
            raise ValueError("Time must be a string")
        if time.lower() not in ["day", "gtc"]:
            raise ValueError("Time must be day or gtc")
        self.__time = time.lower()

    def set_price(self, price):
        # Check if it's market
        if isinstance(price, str):
            self.__price = price.lower()
        elif isinstance(price, (int, float)):
            self.__price = float(price)
        else:
            raise ValueError("Price must be a string or float")

    def set_brokers(self, brokers):
=======
    def set_time(self, time) -> None or NotImplementedError:
        raise NotImplementedError

    def set_price(self, price: str or float) -> None or ValueError:
        # Only "market" or float
        if not isinstance(price, (str, float)):
            raise ValueError("Price must be a string or float")
        if isinstance(price, float):
            price = round(price, 2)
        if isinstance(price, str):
            price = price.lower()
        self.__price = price

    def set_brokers(self, brokers: list) -> None or ValueError:
>>>>>>> 42a78d4c
        # Only allow strings or lists
        if not isinstance(brokers, (str, list)):
            raise ValueError("Brokers must be a string or list")
        if isinstance(brokers, list):
            for b in brokers:
                self.__brokers.append(b.lower())
        else:
            self.__brokers.append(brokers.lower())

    def set_notbrokers(self, notbrokers: list) -> None or ValueError:
        # Only allow strings or lists
        if not isinstance(notbrokers, str):
            raise ValueError("Not Brokers must be a string")
        if isinstance(notbrokers, list):
            for b in notbrokers:
                self.__notbrokers.append(b.lower())
        else:
            self.__notbrokers.append(notbrokers.lower())

    def set_dry(self, dry: bool) -> None or ValueError:
        # Only allow bools
        if not isinstance(dry, bool):
            raise ValueError("Dry must be a boolean")
        self.__dry = dry

    def set_holdings(self, holdings: bool) -> None or ValueError:
        # Only allow bools
        if not isinstance(holdings, bool):
            raise ValueError("Holdings must be a boolean")
        self.__holdings = holdings

    def set_logged_in(self, logged_in, broker: str):
        self.__logged_in[broker] = logged_in

    def get_action(self) -> str:
        return self.__action

    def get_amount(self) -> float:
        return self.__amount

    def get_stocks(self) -> list:
        return self.__stock

    def get_time(self) -> str:
        return self.__time

    def get_price(self) -> str or float:
        return self.__price

    def get_brokers(self) -> list:
        return self.__brokers

    def get_notbrokers(self) -> list:
        return self.__notbrokers

    def get_dry(self) -> bool:
        return self.__dry

    def get_holdings(self) -> bool:
        return self.__holdings

    def get_logged_in(self, broker=None):
        if broker is None:
            return self.__logged_in
        return self.__logged_in[broker]

    def deDupe(self):
        self.__stock = list(dict.fromkeys(self.__stock))
        self.__brokers = list(dict.fromkeys(self.__brokers))
        self.__notbrokers = list(dict.fromkeys(self.__notbrokers))

    def alphabetize(self):
        self.__stock.sort()
        self.__brokers.sort()
        self.__notbrokers.sort()

    def order_validate(self, preLogin=False) -> None or ValueError:
        # Check for required fields (doesn't apply to holdings)
        if not self.__holdings:
            if self.__action is None:
                raise ValueError("Action must be set")
            if self.__amount is None:
                raise ValueError("Amount must be set")
            if len(self.__stock) == 0:
                raise ValueError("Stock must be set")
        if len(self.__brokers) == 0:
            raise ValueError("Brokers must be set")
        if len(self.__logged_in) == 0 and not preLogin:
            raise ValueError("Logged In must be set")
        # Clean up lists
        self.deDupe()
        self.alphabetize()
        # Remove notbrokers from brokers
        for b in self.__notbrokers:
            if b in self.__brokers:
                self.__brokers.remove(b)

    def __str__(self) -> str:
        return f"Self: \n \
                Action: {self.__action}\n \
                Amount: {self.__amount}\n \
                Stock: {self.__stock}\n \
                Time: {self.__time}\n \
                Price: {self.__price}\n \
                Brokers: {self.__brokers}\n \
                Not Brokers: {self.__notbrokers}\n \
                Dry: {self.__dry}\n \
                Holdings: {self.__holdings}\n \
                Logged In: {self.__logged_in}"


class Brokerage:
    def __init__(self, name):
        self.__name: str = name  # Name of brokerage
        self.__account_numbers: dict = (
            {}
        )  # Dictionary of account names and numbers under parent
        self.__logged_in_objects: dict = (
            {}
        )  # Dictionary of logged in objects under parent
        self.__holdings: dict = {}  # Dictionary of holdings under parent
        self.__account_totals: dict = {}  # Dictionary of account totals
        self.__account_types: dict = {}  # Dictionary of account types

    def set_name(self, name: str):
        if not isinstance(name, str):
            raise ValueError("Name must be a string")
        self.__name = name

    def set_account_number(self, parent_name: str, account_number: str):
        if parent_name not in self.__account_numbers:
            self.__account_numbers[parent_name] = []
        self.__account_numbers[parent_name].append(account_number)

    def set_logged_in_object(
        self, parent_name: str, logged_in_object, account_name: str = None
    ):
        if parent_name not in self.__logged_in_objects:
            self.__logged_in_objects[parent_name] = {}
        if account_name is None:
            self.__logged_in_objects[parent_name] = logged_in_object
        else:
            self.__logged_in_objects[parent_name][account_name] = logged_in_object

    def set_holdings(
        self,
        parent_name: str,
        account_name: str,
        stock: str,
        quantity: float,
        price: float,
    ):
        quantity = 0 if quantity == "N/A" else quantity
        price = 0 if price == "N/A" else price
        if parent_name not in self.__holdings:
            self.__holdings[parent_name] = {}
        if account_name not in self.__holdings[parent_name]:
            self.__holdings[parent_name][account_name] = {}
        self.__holdings[parent_name][account_name][stock] = {
            "quantity": round(float(quantity), 2),
            "price": round(float(price), 2),
            "total": round(float(quantity) * float(price), 2),
        }

    def set_account_totals(self, parent_name: str, account_name: str, total: float):
        if isinstance(total, str):
            total = total.replace(",", "").replace("$", "").strip()
        if parent_name not in self.__account_totals:
            self.__account_totals[parent_name] = {}
        self.__account_totals[parent_name][account_name] = round(float(total), 2)
        self.__account_totals[parent_name]["total"] = sum(
            self.__account_totals[parent_name].values()
        )

    def set_account_type(self, parent_name: str, account_name: str, account_type: str):
        if parent_name not in self.__account_types:
            self.__account_types[parent_name] = {}
        self.__account_types[parent_name][account_name] = account_type

    def get_name(self) -> str:
        return self.__name

    def get_account_numbers(self, parent_name: str = None) -> list or dict:
        if parent_name is None:
            return self.__account_numbers
        return self.__account_numbers.get(parent_name, [])

    def get_logged_in_objects(
        self, parent_name: str = None, account_name: str = None
    ) -> dict:
        if parent_name is None:
            return self.__logged_in_objects
        if account_name is None:
            return self.__logged_in_objects.get(parent_name, {})
        return self.__logged_in_objects.get(parent_name, {}).get(account_name, {})

    def get_holdings(self, parent_name: str = None, account_name: str = None) -> dict:
        if parent_name is None:
            return self.__holdings
        if account_name is None:
            return self.__holdings.get(parent_name, {})
        return self.__holdings.get(parent_name, {}).get(account_name, {})

    def get_account_totals(
        self, parent_name: str = None, account_name: str = None
    ) -> dict:
        if parent_name is None:
            return self.__account_totals
        if account_name is None:
            return self.__account_totals.get(parent_name, {})
        return self.__account_totals.get(parent_name, {}).get(account_name, 0)

    def get_account_types(self, parent_name: str, account_name: str = None) -> dict:
        if account_name is None:
            return self.__account_types.get(parent_name, {})
        return self.__account_types.get(parent_name, {}).get(account_name, "")

    def print_account_number(self, an) -> str:
        # Print 12345678 as xxxx5678
        an = str(an)
        if len(an) < 4:
            return an
        masked = "x" * (len(an) - 4) + an[-4:]
        return masked

    def __str__(self) -> str:
        return textwrap.dedent(
            f"""
            Brokerage: {self.__name}
            Account Numbers: {self.__account_numbers}
            Logged In Objects: {self.__logged_in_objects}
            Holdings: {self.__holdings}
            Account Totals: {self.__account_totals}
            Account Types: {self.__account_types}
        """
        )


def updater():
    # Check if disabled
    if os.getenv("ENABLE_AUTO_UPDATE", "").lower() == "false":
        print("Auto update disabled, skipping...")
        print()
        return
    # Check if git is installed
    try:
        import git
        from git import Repo
    except ImportError:
        print(
            "UPDATE ERROR: GitPython not installed. Please install Git and then run pip install -r requirements.txt"
        )
        print()
        return
    print("Starting auto update. To disable, set ENABLE_AUTO_UPDATE to false in .env")
    try:
        repo = Repo(".")
    except git.exc.InvalidGitRepositoryError:
        # If downloaded as zip, repo won't exist, so clone it
        repo = Repo.init(".")
        repo.create_remote("origin", "https://github.com/NelsonDane/auto-rsa")
        repo.remotes.origin.fetch()
        repo.create_head("main", repo.remotes.origin.refs.main)
        repo.heads.main.set_tracking_branch(repo.remotes.origin.refs.main)
        repo.heads.main.checkout(True)
        print(f"Cloned repo from {repo.active_branch}.")
    if repo.is_dirty():
        # Print warning and let users take care of changes themselves
        print(
            "UPDATE ERROR: Conflicting changes found. Please commit, stash, or remove your changes before updating."
        )
        print()
        return
    if not repo.bare:
        repo.remotes.origin.pull()
        print(f"Pulled lates changes from {repo.active_branch}.")
    print("Update complete!")
    print()
    return


def type_slowly(element, string, delay=0.3):
    # Type slower
    for character in string:
        element.send_keys(character)
        sleep(delay)


def check_if_page_loaded(driver):
    # Check if page is loaded
    readystate = driver.execute_script("return document.readyState;")
    return readystate == "complete"


def getDriver(DOCKER=False):
    # Init webdriver options
    try:
        if DOCKER:
            # Docker uses Chromium
            options = webdriver.ChromeOptions()
            options.add_argument("--disable-blink-features=AutomationControlled")
            options.add_argument("--disable-notifications")
            options.add_argument("--disable-dev-shm-usage")
            options.add_argument("--no-sandbox")
            options.add_argument("--disable-gpu")
            # Docker uses specific chromedriver installed via apt
            driver = webdriver.Chrome(
                service=ChromiumService("/usr/bin/chromedriver"),
                options=options,
            )
        else:
            # Otherwise use Edge
            options = webdriver.EdgeOptions()
            options.add_argument("--disable-blink-features=AutomationControlled")
            options.add_argument("--disable-notifications")
            driver = webdriver.Edge(
                service=EdgeService(EdgeChromiumDriverManager().install()),
                options=options,
            )
    except Exception as e:
        print(f"Error getting Driver: {e}")
        return None
    driver.maximize_window()
    return driver


def killSeleniumDriver(brokerObj: Brokerage):
    # Kill all selenium drivers
    count = 0
    if brokerObj is not None:
        for key in brokerObj.get_account_numbers():
            print(f"Killing driver for {key}")
            driver: webdriver = brokerObj.get_logged_in_objects(key)
            if driver is not None:
                driver.close()
                driver.quit()
                count += 1
        if count > 0:
            print(f"Killed {count} {brokerObj.get_name()} drivers")


async def processTasks(message):
    # Get details from env (they are used prior so we know they exist)
    load_dotenv()
    DISCORD_TOKEN = os.getenv("DISCORD_TOKEN")
    DISCORD_CHANNEL = os.getenv("DISCORD_CHANNEL")
    # Send message to discord via request post
    BASE_URL = f"https://discord.com/api/v10/channels/{DISCORD_CHANNEL}/messages"
    HEADERS = {
        "Authorization": f"Bot {DISCORD_TOKEN}",
        "Content-Type": "application/json",
    }
    PAYLOAD = {
        "content": message,
    }
    # Keep trying until success
    success = False
    while success is False:
        try:
            response = requests.post(BASE_URL, headers=HEADERS, json=PAYLOAD)
            # Process response
            if response.status_code == 200:
                success = True
            elif response.status_code == 429:
                rate_limit = response.json()["retry_after"] * 2
                await asyncio.sleep(rate_limit)
            else:
                print(f"Error: {response.status_code}: {response.text}")
                break
        except Exception as e:
            print(f"Error Sending Message: {e}")
            break
    sleep(0.5)


def printAndDiscord(message, loop=None):
    # Print message
    print(message)
    # Add message to discord queue
    if loop is not None:
        task_queue.put((message))
        if task_queue.qsize() == 1:
            asyncio.run_coroutine_threadsafe(processQueue(), loop)


async def processQueue():
    # Process discord queue
    while not task_queue.empty():
        message = task_queue.get()
        await processTasks(message)
        task_queue.task_done()


def printHoldings(brokerObj: Brokerage, loop=None):
    # Helper function for holdings formatting
    printAndDiscord(
        f"==============================\n{brokerObj.get_name()} Holdings\n==============================",
        loop,
    )
    for key in brokerObj.get_account_numbers():
        for account in brokerObj.get_account_numbers(key):
            printAndDiscord(f"{key} ({brokerObj.print_account_number(account)}):", loop)
            holdings = brokerObj.get_holdings(key, account)
            if holdings == {}:
                printAndDiscord("No holdings in Account\n", loop)
            else:
                print_string = ""
                for stock in holdings:
                    quantity = holdings[stock]["quantity"]
                    price = holdings[stock]["price"]
                    total = holdings[stock]["total"]
                    print_string += f"{stock}: {quantity} @ ${format(price, '0.2f')} = ${format(total, '0.2f')}\n"
                printAndDiscord(print_string, loop)
            printAndDiscord(
                f"Total: ${format(brokerObj.get_account_totals(key, account), '0.2f')}\n",
                loop,
            )
    printAndDiscord("==============================", loop)<|MERGE_RESOLUTION|>--- conflicted
+++ resolved
@@ -51,7 +51,6 @@
             raise ValueError("Stock must be a string")
         self.__stock.append(stock.upper())
 
-<<<<<<< HEAD
     def set_time(self, time):
         # Only allow strings for now
         if not isinstance(time, str):
@@ -59,20 +58,6 @@
         if time.lower() not in ["day", "gtc"]:
             raise ValueError("Time must be day or gtc")
         self.__time = time.lower()
-
-    def set_price(self, price):
-        # Check if it's market
-        if isinstance(price, str):
-            self.__price = price.lower()
-        elif isinstance(price, (int, float)):
-            self.__price = float(price)
-        else:
-            raise ValueError("Price must be a string or float")
-
-    def set_brokers(self, brokers):
-=======
-    def set_time(self, time) -> None or NotImplementedError:
-        raise NotImplementedError
 
     def set_price(self, price: str or float) -> None or ValueError:
         # Only "market" or float
@@ -85,7 +70,6 @@
         self.__price = price
 
     def set_brokers(self, brokers: list) -> None or ValueError:
->>>>>>> 42a78d4c
         # Only allow strings or lists
         if not isinstance(brokers, (str, list)):
             raise ValueError("Brokers must be a string or list")
