# Nelson Dane

# Build from the playwright image
FROM mcr.microsoft.com/playwright:v1.32.0-jammy
# Set ENV variables
ENV TZ=America/New_York
ENV DEBIAN_FRONTEND=noninteractive

# Default display to :99
ENV DISPLAY :99

# CD into app
WORKDIR /app

# Install python, pip, and tzdata
RUN apt-get update && apt-get install -y --no-install-recommends \
    xvfb \
    xfonts-cyrillic \
    xfonts-100dpi \
    xfonts-75dpi \
    xfonts-base \
    xfonts-scalable \
    gtk2-engines-pixbuf \
    wget \
    gpg \
    python3-pip \
    tzdata \
    software-properties-common \
&& rm -rf /var/lib/apt/lists/*

# Install Chromium
RUN add-apt-repository ppa:saiarcot895/chromium-beta
RUN apt-get update && apt-get install -y --no-install-recommends chromium-browser chromium-chromedriver && rm -rf /var/lib/apt/lists/*
RUN ln -s /usr/lib/chromium-browser/chromedriver /usr/bin/chromedriver

# Install python dependencies
COPY ./requirements.txt .
RUN pip install --no-cache-dir -r requirements.txt

# Install playwright
RUN playwright install && \
    playwright install-deps

# Grab needed files
COPY ./autoRSA.py .
COPY ./entrypoint.sh .
COPY ./fidelityAPI.py .
COPY ./helperAPI.py .
COPY ./robinhoodAPI.py .
COPY ./schwabAPI.py .
<<<<<<< HEAD
COPY ./tastyAPI.py .
COPY ./tradierAPI.py .
COPY ./webullAPI.py .
=======
COPY ./tradierAPI.py .
COPY ./tastyAPI.py .
>>>>>>> 32e6a771

# Make the entrypoint executable
RUN chmod +x entrypoint.sh

# Set the entrypoint to our entrypoint.sh
ENTRYPOINT ["/app/entrypoint.sh"]<|MERGE_RESOLUTION|>--- conflicted
+++ resolved
@@ -44,18 +44,15 @@
 # Grab needed files
 COPY ./autoRSA.py .
 COPY ./entrypoint.sh .
+COPY ./entrypoint.sh .
 COPY ./fidelityAPI.py .
+COPY ./helperAPI.py .
 COPY ./helperAPI.py .
 COPY ./robinhoodAPI.py .
 COPY ./schwabAPI.py .
-<<<<<<< HEAD
 COPY ./tastyAPI.py .
 COPY ./tradierAPI.py .
 COPY ./webullAPI.py .
-=======
-COPY ./tradierAPI.py .
-COPY ./tastyAPI.py .
->>>>>>> 32e6a771
 
 # Make the entrypoint executable
 RUN chmod +x entrypoint.sh
